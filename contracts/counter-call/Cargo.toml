[package]
name = "counter-call"
version = "0.1.0"
authors = ["Maciej Zielinski <maciej@casperlabs.io>"]
edition = "2018"

[dependencies]
<<<<<<< HEAD
contract = { package = "casper-contract", version="1.2.0" }
types = { package = "casper-types", version="1.2.0" }
=======
contract = { package = "casper-contract", version="1.1.1" }
types = { package = "casper-types", version="1.1.1" }
>>>>>>> 0e984c87

[[bin]]
name = "counter-call"
path = "src/main.rs"
bench = false
doctest = false
test = false

[features]
default = ["contract/std", "types/std"]<|MERGE_RESOLUTION|>--- conflicted
+++ resolved
@@ -5,13 +5,8 @@
 edition = "2018"
 
 [dependencies]
-<<<<<<< HEAD
-contract = { package = "casper-contract", version="1.2.0" }
-types = { package = "casper-types", version="1.2.0" }
-=======
-contract = { package = "casper-contract", version="1.1.1" }
-types = { package = "casper-types", version="1.1.1" }
->>>>>>> 0e984c87
+casper-contract = "1.2.0"
+casper-types = "1.2.0"
 
 [[bin]]
 name = "counter-call"
@@ -21,4 +16,4 @@
 test = false
 
 [features]
-default = ["contract/std", "types/std"]+default = ["casper-contract/std", "casper-types/std"]